# -*- coding: utf-8 -*-
# Copyright 2014 OpenMarket Ltd
#
# Licensed under the Apache License, Version 2.0 (the "License");
# you may not use this file except in compliance with the License.
# You may obtain a copy of the License at
#
#     http://www.apache.org/licenses/LICENSE-2.0
#
# Unless required by applicable law or agreed to in writing, software
# distributed under the License is distributed on an "AS IS" BASIS,
# WITHOUT WARRANTIES OR CONDITIONS OF ANY KIND, either express or implied.
# See the License for the specific language governing permissions and
# limitations under the License.


from twisted.internet import defer, reactor

from .logcontext import PreserveLoggingContext

@defer.inlineCallbacks
def sleep(seconds):
    d = defer.Deferred()
    reactor.callLater(seconds, d.callback, seconds)
<<<<<<< HEAD
    with PreserveLoggingContext():
        yield d
=======
    return d


def run_on_reactor():
    """ This will cause the rest of the function to be invoked upon the next
    iteration of the main loop
    """
    return sleep(0)
>>>>>>> 687662c9
<|MERGE_RESOLUTION|>--- conflicted
+++ resolved
@@ -22,16 +22,11 @@
 def sleep(seconds):
     d = defer.Deferred()
     reactor.callLater(seconds, d.callback, seconds)
-<<<<<<< HEAD
     with PreserveLoggingContext():
         yield d
-=======
-    return d
-
 
 def run_on_reactor():
     """ This will cause the rest of the function to be invoked upon the next
     iteration of the main loop
     """
-    return sleep(0)
->>>>>>> 687662c9
+    return sleep(0)