# Copyright 2015 OpenMarket Ltd
#
# Licensed under the Apache License, Version 2.0 (the "License");
# you may not use this file except in compliance with the License.
# You may obtain a copy of the License at
#
#     http://www.apache.org/licenses/LICENSE-2.0
#
# Unless required by applicable law or agreed to in writing, software
# distributed under the License is distributed on an "AS IS" BASIS,
# WITHOUT WARRANTIES OR CONDITIONS OF ANY KIND, either express or implied.
# See the License for the specific language governing permissions and
# limitations under the License.

import logging
from distutils.version import LooseVersion

logger = logging.getLogger(__name__)

REQUIREMENTS = {
<<<<<<< HEAD
    "syutil>=0.0.6": ["syutil>=0.0.6"],
    "Twisted==15.2.1": ["twisted==15.2.1"],
=======
    "syutil>=0.0.7": ["syutil>=0.0.7"],
    "Twisted==14.0.2": ["twisted==14.0.2"],
>>>>>>> b579a8ea
    "service_identity>=1.0.0": ["service_identity>=1.0.0"],
    "pyopenssl>=0.14": ["OpenSSL>=0.14"],
    "pyyaml": ["yaml"],
    "pyasn1": ["pyasn1"],
    "pynacl>=0.0.3": ["nacl>=0.0.3"],
    "daemonize": ["daemonize"],
    "py-bcrypt": ["bcrypt"],
    "frozendict>=0.4": ["frozendict"],
    "pillow": ["PIL"],
    "pydenticon": ["pydenticon"],
    "ujson": ["ujson"],
}
CONDITIONAL_REQUIREMENTS = {
    "web_client": {
        "matrix_angular_sdk>=0.6.6": ["syweb>=0.6.6"],
    }
}


def requirements(config=None, include_conditional=False):
    reqs = REQUIREMENTS.copy()
    for key, req in CONDITIONAL_REQUIREMENTS.items():
        if (config and getattr(config, key)) or include_conditional:
            reqs.update(req)
    return reqs


def github_link(project, version, egg):
    return "https://github.com/%s/tarball/%s/#egg=%s" % (project, version, egg)

DEPENDENCY_LINKS = [
    github_link(
        project="matrix-org/syutil",
        version="v0.0.7",
        egg="syutil-0.0.7",
    ),
    github_link(
        project="matrix-org/matrix-angular-sdk",
        version="v0.6.6",
        egg="matrix_angular_sdk-0.6.6",
    ),
]


class MissingRequirementError(Exception):
    pass


def check_requirements(config=None):
    """Checks that all the modules needed by synapse have been correctly
    installed and are at the correct version"""
    for dependency, module_requirements in (
            requirements(config, include_conditional=False).items()):
        for module_requirement in module_requirements:
            if ">=" in module_requirement:
                module_name, required_version = module_requirement.split(">=")
                version_test = ">="
            elif "==" in module_requirement:
                module_name, required_version = module_requirement.split("==")
                version_test = "=="
            else:
                module_name = module_requirement
                version_test = None

            try:
                module = __import__(module_name)
            except ImportError:
                logging.exception(
                    "Can't import %r which is part of %r",
                    module_name, dependency
                )
                raise MissingRequirementError(
                    "Can't import %r which is part of %r"
                    % (module_name, dependency)
                )
            version = getattr(module, "__version__", None)
            file_path = getattr(module, "__file__", None)
            logger.info(
                "Using %r version %r from %r to satisfy %r",
                module_name, version, file_path, dependency
            )

            if version_test == ">=":
                if version is None:
                    raise MissingRequirementError(
                        "Version of %r isn't set as __version__ of module %r"
                        % (dependency, module_name)
                    )
                if LooseVersion(version) < LooseVersion(required_version):
                    raise MissingRequirementError(
                        "Version of %r in %r is too old. %r < %r"
                        % (dependency, file_path, version, required_version)
                    )
            elif version_test == "==":
                if version is None:
                    raise MissingRequirementError(
                        "Version of %r isn't set as __version__ of module %r"
                        % (dependency, module_name)
                    )
                if LooseVersion(version) != LooseVersion(required_version):
                    raise MissingRequirementError(
                        "Unexpected version of %r in %r. %r != %r"
                        % (dependency, file_path, version, required_version)
                    )


def list_requirements():
    result = []
    linked = []
    for link in DEPENDENCY_LINKS:
        egg = link.split("#egg=")[1]
        linked.append(egg.split('-')[0])
        result.append(link)
    for requirement in requirements(include_conditional=True):
        is_linked = False
        for link in linked:
            if requirement.replace('-', '_').startswith(link):
                is_linked = True
        if not is_linked:
            result.append(requirement)
    return result

if __name__ == "__main__":
    import sys
    sys.stdout.writelines(req + "\n" for req in list_requirements())<|MERGE_RESOLUTION|>--- conflicted
+++ resolved
@@ -18,13 +18,8 @@
 logger = logging.getLogger(__name__)
 
 REQUIREMENTS = {
-<<<<<<< HEAD
-    "syutil>=0.0.6": ["syutil>=0.0.6"],
+    "syutil>=0.0.7": ["syutil>=0.0.7"],
     "Twisted==15.2.1": ["twisted==15.2.1"],
-=======
-    "syutil>=0.0.7": ["syutil>=0.0.7"],
-    "Twisted==14.0.2": ["twisted==14.0.2"],
->>>>>>> b579a8ea
     "service_identity>=1.0.0": ["service_identity>=1.0.0"],
     "pyopenssl>=0.14": ["OpenSSL>=0.14"],
     "pyyaml": ["yaml"],
