# -*- coding: utf-8 -*-
# Copyright 2014, 2015 OpenMarket Ltd
#
# Licensed under the Apache License, Version 2.0 (the "License");
# you may not use this file except in compliance with the License.
# You may obtain a copy of the License at
#
#     http://www.apache.org/licenses/LICENSE-2.0
#
# Unless required by applicable law or agreed to in writing, software
# distributed under the License is distributed on an "AS IS" BASIS,
# WITHOUT WARRANTIES OR CONDITIONS OF ANY KIND, either express or implied.
# See the License for the specific language governing permissions and
# limitations under the License.

from . import (
    sync,
    filter,
    account,
    register,
    auth,
<<<<<<< HEAD
    receipts,
=======
    keys,
>>>>>>> 532fcc99
)

from synapse.http.server import JsonResource


class ClientV2AlphaRestResource(JsonResource):
    """A resource for version 2 alpha of the matrix client API."""

    def __init__(self, hs):
        JsonResource.__init__(self, hs, canonical_json=False)
        self.register_servlets(self, hs)

    @staticmethod
    def register_servlets(client_resource, hs):
        sync.register_servlets(hs, client_resource)
        filter.register_servlets(hs, client_resource)
        account.register_servlets(hs, client_resource)
        register.register_servlets(hs, client_resource)
        auth.register_servlets(hs, client_resource)
<<<<<<< HEAD
        receipts.register_servlets(hs, client_resource)
=======
        keys.register_servlets(hs, client_resource)
>>>>>>> 532fcc99
<|MERGE_RESOLUTION|>--- conflicted
+++ resolved
@@ -19,11 +19,8 @@
     account,
     register,
     auth,
-<<<<<<< HEAD
     receipts,
-=======
     keys,
->>>>>>> 532fcc99
 )
 
 from synapse.http.server import JsonResource
@@ -43,8 +40,5 @@
         account.register_servlets(hs, client_resource)
         register.register_servlets(hs, client_resource)
         auth.register_servlets(hs, client_resource)
-<<<<<<< HEAD
         receipts.register_servlets(hs, client_resource)
-=======
-        keys.register_servlets(hs, client_resource)
->>>>>>> 532fcc99
+        keys.register_servlets(hs, client_resource)